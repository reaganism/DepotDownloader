name: .NET Core CI

on:
  push:
    paths-ignore:
      - '.github/*'
      - '.github/*_TEMPLATE/**'
      - '*.md'
  pull_request:
    paths-ignore:
      - '.github/*'
      - '.github/*_TEMPLATE/**'
      - '*.md'
  workflow_dispatch:

jobs:
  build:
    name: .NET on ${{ matrix.runs-on }} (${{ matrix.configuration }})
    runs-on: ${{ matrix.runs-on }}
    strategy:
      fail-fast: false
      matrix:
        runs-on: [macos-latest, macos-14, ubuntu-latest, windows-latest]
        configuration: [Release, Debug]
    env:
      DOTNET_CLI_TELEMETRY_OPTOUT: 1
    steps:
      - uses: actions/checkout@v3

      - name: Setup .NET Core
        uses: actions/setup-dotnet@v2
        with:
          dotnet-version: 8.0.x

      - name: Build
        run: dotnet publish DepotDownloader/DepotDownloader.csproj -c ${{ matrix.configuration }} -o artifacts

      - name: Upload artifact
        uses: actions/upload-artifact@v3
        if: matrix.configuration == 'Release' && matrix.runs-on == 'windows-latest'
        with:
          name: DepotDownloader-framework
          path: artifacts
          if-no-files-found: error

      - name: Publish Windows-x64
        if: matrix.configuration == 'Release' && matrix.runs-on == 'windows-latest'
        run: dotnet publish DepotDownloader/DepotDownloader.csproj --configuration Release -p:PublishSingleFile=true -p:DebugType=embedded --self-contained --runtime win-x64 --output selfcontained-win-x64

      - name: Publish Windows-arm64
        if: matrix.configuration == 'Release' && matrix.runs-on == 'windows-latest'
        run: dotnet publish DepotDownloader/DepotDownloader.csproj --configuration Release -p:PublishSingleFile=true -p:DebugType=embedded --self-contained --runtime win-arm64 --output selfcontained-win-arm64

      - name: Publish Linux-x64
        if: matrix.configuration == 'Release' && matrix.runs-on == 'ubuntu-latest'
        run: dotnet publish DepotDownloader/DepotDownloader.csproj --configuration Release -p:PublishSingleFile=true -p:DebugType=embedded --self-contained --runtime linux-x64 --output selfcontained-linux-x64

      - name: Publish Linux-arm
        if: matrix.configuration == 'Release' && matrix.runs-on == 'ubuntu-latest'
        run: dotnet publish DepotDownloader/DepotDownloader.csproj --configuration Release -p:PublishSingleFile=true -p:DebugType=embedded --self-contained --runtime linux-arm --output selfcontained-linux-arm

      - name: Publish Linux-arm64
        if: matrix.configuration == 'Release' && matrix.runs-on == 'ubuntu-latest'
        run: dotnet publish DepotDownloader/DepotDownloader.csproj --configuration Release -p:PublishSingleFile=true -p:DebugType=embedded --self-contained --runtime linux-arm64 --output selfcontained-linux-arm64

      - name: Publish macOS-x64
        if: matrix.configuration == 'Release' && matrix.runs-on == 'macos-latest'
        run: dotnet publish DepotDownloader/DepotDownloader.csproj --configuration Release -p:PublishSingleFile=true -p:DebugType=embedded --self-contained --runtime osx-x64 --output selfcontained-osx-x64

      - name: Publish macOS-arm64
<<<<<<< HEAD
        if: matrix.configuration == 'Release' && matrix.runs-on == 'macos-latest'
=======
        if: matrix.configuration == 'Release' && matrix.runs-on == 'macos-14'
>>>>>>> 3429010f
        run: dotnet publish DepotDownloader/DepotDownloader.csproj --configuration Release -p:PublishSingleFile=true -p:DebugType=embedded --self-contained --runtime osx-arm64 --output selfcontained-osx-arm64

      - name: Upload Windows-x64
        uses: actions/upload-artifact@v3
        if: matrix.configuration == 'Release' && matrix.runs-on == 'windows-latest'
        with:
          name: DepotDownloader-windows-x64
          path: selfcontained-win-x64
          if-no-files-found: error

      - name: Upload Windows-arm64
        uses: actions/upload-artifact@v3
        if: matrix.configuration == 'Release' && matrix.runs-on == 'windows-latest'
        with:
          name: DepotDownloader-windows-arm64
          path: selfcontained-win-arm64
          if-no-files-found: error

      - name: Upload Linux-x64
        uses: actions/upload-artifact@v3
        if: matrix.configuration == 'Release' && matrix.runs-on == 'ubuntu-latest'
        with:
          name: DepotDownloader-linux-x64
          path: selfcontained-linux-x64
          if-no-files-found: error

      - name: Upload Linux-arm
        uses: actions/upload-artifact@v3
        if: matrix.configuration == 'Release' && matrix.runs-on == 'ubuntu-latest'
        with:
          name: DepotDownloader-linux-arm
          path: selfcontained-linux-arm
          if-no-files-found: error

      - name: Upload Linux-arm64
        uses: actions/upload-artifact@v3
        if: matrix.configuration == 'Release' && matrix.runs-on == 'ubuntu-latest'
        with:
          name: DepotDownloader-linux-arm64
          path: selfcontained-linux-arm64
          if-no-files-found: error

      - name: Upload macOS-x64
        uses: actions/upload-artifact@v3
        if: matrix.configuration == 'Release' && matrix.runs-on == 'macos-latest'
        with:
          name: DepotDownloader-macos-x64
          path: selfcontained-osx-x64
          if-no-files-found: error

      - name: Upload macOS-arm64
        uses: actions/upload-artifact@v3
        if: matrix.configuration == 'Release' && matrix.runs-on == 'macos-14'
        with:
          name: DepotDownloader-macos-arm64
          path: selfcontained-osx-arm64
          if-no-files-found: error<|MERGE_RESOLUTION|>--- conflicted
+++ resolved
@@ -68,11 +68,7 @@
         run: dotnet publish DepotDownloader/DepotDownloader.csproj --configuration Release -p:PublishSingleFile=true -p:DebugType=embedded --self-contained --runtime osx-x64 --output selfcontained-osx-x64
 
       - name: Publish macOS-arm64
-<<<<<<< HEAD
-        if: matrix.configuration == 'Release' && matrix.runs-on == 'macos-latest'
-=======
         if: matrix.configuration == 'Release' && matrix.runs-on == 'macos-14'
->>>>>>> 3429010f
         run: dotnet publish DepotDownloader/DepotDownloader.csproj --configuration Release -p:PublishSingleFile=true -p:DebugType=embedded --self-contained --runtime osx-arm64 --output selfcontained-osx-arm64
 
       - name: Upload Windows-x64
