﻿<Project Sdk="Microsoft.NET.Sdk">
  <PropertyGroup>
    <OutputType>Exe</OutputType>
    <TargetFramework>netcoreapp2.0</TargetFramework>
    <GenerateAssemblyInfo>false</GenerateAssemblyInfo>
  </PropertyGroup>
  <ItemGroup>
<<<<<<< HEAD
    <PackageReference Include="protobuf-net" Version="2.4.6" />
    <PackageReference Include="SteamKit2" Version="2.3.0" />
=======
    <PackageReference Include="protobuf-net" Version="3.0.24" />
    <PackageReference Include="SteamKit2" Version="2.3.0-beta.2" />
>>>>>>> 84e8be5c
  </ItemGroup>
</Project><|MERGE_RESOLUTION|>--- conflicted
+++ resolved
@@ -5,12 +5,7 @@
     <GenerateAssemblyInfo>false</GenerateAssemblyInfo>
   </PropertyGroup>
   <ItemGroup>
-<<<<<<< HEAD
-    <PackageReference Include="protobuf-net" Version="2.4.6" />
+    <PackageReference Include="protobuf-net" Version="3.0.24" />
     <PackageReference Include="SteamKit2" Version="2.3.0" />
-=======
-    <PackageReference Include="protobuf-net" Version="3.0.24" />
-    <PackageReference Include="SteamKit2" Version="2.3.0-beta.2" />
->>>>>>> 84e8be5c
   </ItemGroup>
 </Project>